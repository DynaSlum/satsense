--- conflicted
+++ resolved
@@ -29,56 +29,6 @@
 
     Under the hood rasterio is used, so any format supported by rasterio
     can be used.
-<<<<<<< HEAD
-
-    Parameters
-    ==========
-
-    filename : str
-        The name of the image
-    satellite : str
-        The name of the satellite (i.e. worldview3, quickbird etc.)
-    band : str
-        The `band` for the grayscale image, or 'rgb'. The default is 'rgb'
-    normalization_parameters : dict
-        Dictionary that describes the normalizaiton parameters
-        The following keys can be supplied:
-
-        - technique : string
-            The `technique` to use, can be 'cumulative' (default),
-            'meanstd' or 'minmax'
-        - percentiles : array_like of int
-            The `percentiles` to use (exactly 2) if technique is cumulative,
-            default is [2, 98]
-        - numstds : float
-            Number of standard deviations to use if technique is meanstd
-    block : tuple or rasterio.windows.Window
-        The part of the image read defined in a rasterio compatible way. e.g.
-        2 tuples or a rasterio.windows.Window object
-    cached : list or bool
-        If True bands and base images are cached in memory
-        if an array a band or base image is cached if its name is in the array
-
-    Examples
-    ========
-    Load an image and inspect the shape and bands
-
-    from satsense import Image
-    >>> image = Image('test/data/source/section_2_sentinel.tif', 'quickbird')
-    >>> image.shape
-    (152, 155)
-
-    >>> image.bands
-    {'blue': 0, 'green': 1, 'red': 2, 'nir-1': 3}
-
-    >>> image.crs
-    CRS({'init': 'epsg:32643'})
-
-    See also
-    ========
-    satsense.bands
-=======
->>>>>>> f7ae728b
     """
 
     itypes = {}
@@ -89,30 +39,18 @@
         Register a new image type.
 
         Parameters
-<<<<<<< HEAD
-        ==========
-        itype : str
-=======
         ----------
         itype: str
->>>>>>> f7ae728b
             (internal) name of the image type
         function
             Function definition that should take a single Image parameter
             and return a numpy.ndarray or numpy.ma.masked_array
 
         See Also
-<<<<<<< HEAD
-        ========
-        :func: get_gray_ubyte_image
-        :func: get_grayscale_image
-        :func: get_rgb_image
-=======
         --------
         get_gray_ubyte_image
         get_grayscale_image
         get_rgb_image
->>>>>>> f7ae728b
         """
         cls.itypes[itype] = function
 
@@ -122,13 +60,9 @@
                  band='rgb',
                  normalization_parameters=None,
                  block=None,
-<<<<<<< HEAD
-                 cached=False) -> None:
-=======
                  cached=None):
         """
         Constructor of Image class.
->>>>>>> f7ae728b
 
         Parameters
         ----------
@@ -158,6 +92,21 @@
             if an array a band or base image is cached if its name is in the
             array
 
+        Examples
+        ========
+        Load an image and inspect the shape and bands
+
+        from satsense import Image
+        >>> image = Image('test/data/source/section_2_sentinel.tif', 'quickbird')
+        >>> image.shape
+        (152, 155)
+
+        >>> image.bands
+        {'blue': 0, 'green': 1, 'red': 2, 'nir-1': 3}
+
+        >>> image.crs
+        CRS({'init': 'epsg:32643'})
+
         See also
         ========
         satsense.bands
@@ -187,16 +136,6 @@
         Create a subset of Image.
 
         Parameters
-<<<<<<< HEAD
-        ==========
-        block : tuple or rasterio.windows.Window
-            The part of the image read defined in a rasterio compatible way.
-             e.g. 2 tuples or a rasterio.windows.Window object
-
-        Returns
-        =======
-        image.Image
-=======
         ----------
         block: tuple or rasterio.windows.Window, optional
             The part of the image read defined in a rasterio compatible way,
@@ -205,7 +144,6 @@
         Returns
         -------
         image.Image:
->>>>>>> f7ae728b
             subsetted image
         """
         logger.info("Selecting block %s from image with shape %s", block,
@@ -230,20 +168,6 @@
          - 'gray_ubyte'
 
         Parameters
-<<<<<<< HEAD
-        ==========
-        itype : str
-            The name of the image type to retrieve
-
-        Returns
-        =======
-        numpy.ndarray or numpy.ma.MaskedArray
-            The image of the supplied type
-
-        Examples
-        =======
-        Get the rgb and gray_ubyte image
-=======
         ----------
         itype: str
             The name of the image type to retrieve
@@ -256,7 +180,6 @@
         Examples
         --------
         Get the rgb image
->>>>>>> f7ae728b
 
         >>> image['rgb'].shape
         (152, 155, 3)
@@ -294,7 +217,7 @@
 
         Returns
         -------
-            TODO#docstring
+            The loaded and normalized band
 
         """
         image = self._read_band(band, block)
@@ -317,7 +240,7 @@
 
         Returns
         -------
-        TODO#docstring
+            The loaded band with the extent as supplied by block
         """
         logger.info("Loading band %s from file %s", band, self.filename)
         bandno = self.bands[band] + 1
@@ -328,7 +251,6 @@
 
     def precompute_normalization(self, *bands):
         """
-<<<<<<< HEAD
         Precompute the normalization of the image
 
         Normalization is done using the normalization_parameters supplied
@@ -336,21 +258,14 @@
 
         Parameters
         ==========
-        bands: list or None
+        *bands: list of str or None
             The list of bands to normalize, if None all bands will be normalized
 
         See Also
         ========
         Image
         :func: _normalize
-=======
         Get normalization limits for band(s).
-
-        Parameters
-        ----------
-        *bands: str
-            One or more bands
->>>>>>> f7ae728b
         """
         if not self.normalization_parameters:
             return
@@ -520,7 +435,7 @@
 
         Returns
         -------
-            TODO#docstring
+            An affine transformation scaled by the step size
         """
         return self.transform * Affine.scale(*step_size)
 
@@ -530,13 +445,8 @@
     Convert the image to rgb format.
 
     Parameters
-<<<<<<< HEAD
     ==========
     image : image.Image
-=======
-    ----------
-    image: image.Image
->>>>>>> f7ae728b
         The image to calculate the rgb image from
 
     Returns
@@ -566,13 +476,8 @@
     Convert the image to grayscale.
 
     Parameters
-<<<<<<< HEAD
     ==========
     image : image.Image
-=======
-    ----------
-    image: image.Image
->>>>>>> f7ae728b
         The image to calculate the grayscale image from
 
     Returns
@@ -657,8 +562,8 @@
 
         Parameters
         ----------
-        window: TODO#docstring
-            TODO#docstring
+        window: tuple
+            The shape of the window used to calculate the feature
         prefix: str, optional
             Prefix for the filename
         extension: str, optional
@@ -782,8 +687,7 @@
     def from_file(cls, feature, filename_prefix):
         """
         Restore saved features.
-<<<<<<< HEAD
-        
+
         Parameters
         ----------
         feature : Feature
@@ -795,21 +699,6 @@
         -------
         satsense.image.FeatureVector
             The feature loaded into a FeatureVector object
-=======
-
-        Parameters
-        ----------
-        cls: TODO#docstring
-            TODO#docstring
-        feature: obj
-            Feature object
-        filename_prefix: str
-            Filename prefix used to save features
-
-        Returns
-        -------
-        TODO#docstring
->>>>>>> f7ae728b
         """
         new = cls(feature, None)
         for window in feature.windows:
