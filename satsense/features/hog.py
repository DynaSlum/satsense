import cv2
import numpy as np
import scipy.stats

from .feature import Feature


def heaved_central_shift_moment(histogram, order):
    """
    Calculate the heaved central shift moment of a histogram
    of the given order.

    Implementation is based on:
    Kumar, S., & Hebert, M. (2003, June). Man-made structure detection in
    natural images using a causal multiscale random field. In Computer vision
    and pattern recognition, 2003. proceedings. 2003 ieee computer society
    conference on (Vol. 1, pp. I-I). IEEE.

    Parameters
    ----------
    histogram : numpy.ndarray
        The histogram to calculate the moments over
    order : int
        The order of the moment to calculate, a number between [0, inf)
    """
    if len(histogram.shape) > 1:
        raise ValueError("Can only calculate moments on a 1d array histogram, "
                         "but shape is: {}".format(histogram.shape))

    if order < 0:
        raise ValueError("Order cannot be below 0")

    v0 = np.mean(histogram)

    # Moment 0 is just the mean
    if order == 0:
        return v0

    # In the paper they say: sum over all bins
    # The difference of the bin with the mean of the histogram (v0)
    # and multiply with a step function which is 1 when the difference is > 0
    diff = histogram - v0
    # The step function is thus a selection method, which is more easily
    # written like this.
    positive_diff = diff[diff > 0]

    power = order + 1
    numerator = np.sum(np.power(positive_diff, power))
    denominator = np.sum(positive_diff)

    if denominator == 0:
        v = 0
    else:
        v = numerator / denominator

    return v


# @inproceedings('kumar2003man', {
#     'title': ('Man-made structure detection in natural images using a '
#               'causal multiscale random field'),
#     'author': 'Kumar, Sanjiv and Hebert, Martial',
#     'booktitle': ('Computer vision and pattern recognition, 2003. '
#                   'proceedings. 2003 ieee computer society conference on'),
#     'volume': '1',
#     'pages': 'I--I',
#     'year': '2003',
#     'organization': 'IEEE'
# })
def smoothe_histogram(histogram, kernel, bandwidth):
    """
    Vectorized histogram smoothing implementation

    Implementation is based on:
    Kumar, S., & Hebert, M. (2003, June). Man-made structure detection in
    natural images using a causal multiscale random field. In Computer vision
<<<<<<< HEAD
    and pattern recognition, 2003. proceedings. 2003 ieee computer society 
=======
    and pattern recognition, 2003. proceedings. 2003 ieee computer society
>>>>>>> 57bd0048
    conference on (Vol. 1, pp. I-I). IEEE.

    Parameters
    ----------
    histogram : numpy.ndarray
        The histogram to smoothe.
    kernel : function or callable object
<<<<<<< HEAD
        The kernel to use for the smoothing.
        For instance scipy.stats.norm().pdf
=======
        The kernel to use for the smoothing, e.g. `scipy.stats.norm().pdf`.
>>>>>>> 57bd0048
    bandwidth : int
        The bandwidth of the smoothing.

    Returns
    -------
    The smoothed histogram
    """
    if len(histogram.shape) > 1:
        raise ValueError("Can only smooth a 1d array histogram")

    bins = histogram.shape[0]

    # Make a bins x bins matrix with the inter-bin distances
    # Equivalent to:
    # for i in bins:
    #     for j in bins
    #         matrix[i, j] = (i - j) / bandwidth
    matrix = np.array([i - np.arange(bins)
                       for i in np.arange(bins)]) / bandwidth
    smoothing_matrix = kernel(matrix)

    smoothing_factor_totals = np.sum(smoothing_matrix, axis=1)
    pre_smooth_histogram = np.sum(smoothing_matrix * histogram, axis=1)

    smoothed_histogram = pre_smooth_histogram / smoothing_factor_totals

    return smoothed_histogram


# My own binning algorithm. It does not do edge case detection because we're
# using the full 360 degrees the edge between 360 and 0 is there. I'm assuming
# no values over 360 exist.
def orientation_histogram(angles, magnitudes, number_of_orientations):
    """
    Creates a histogram of orientations.

    Bins are created in the full 360 degrees.abs

    Parameters
    ----------
    angles : numpy.ndarray
        Angles of the orientations in degrees
    magnitudes : numpy.ndarray
        Magnitude of the orientations
    number_of_orientations: int
        The number of bins to use

    Returns
    -------
    histogram: numpy.ndarray
        The histogram of orientations of shape number_of_orientations
    bin_centers: numpy.ndarray
        The centers of the created bins with angles in degrees
    """
    if len(angles.shape) > 2:
        raise ValueError("Only 2d windows are supported")

    if angles.shape != magnitudes.shape:
        raise ValueError(
            "Angle and magnitude arrays do not match shape: {} vs. {}".format(
                angles.shape, magnitudes.shape))

    number_of_orientations_per_360 = 360. / number_of_orientations
    x_size, y_size = angles.shape

    histogram = np.zeros(number_of_orientations)
    bin_centers = np.zeros(number_of_orientations)

    for i in range(number_of_orientations):
        orientation_end = number_of_orientations_per_360 * (i + 1)
        orientation_start = number_of_orientations_per_360 * i
        bin_centers[i] = (orientation_end + orientation_start) / 2.

        total = 0
        for x in range(x_size):
            for y in range(y_size):
                if orientation_start <= angles[x, y] < orientation_end:
                    total += magnitudes[x, y]

        histogram[i] = total
    return histogram, bin_centers


def hog_features(window, bins=50, kernel=None, bandwidth=0.7):
    """Calculate the hog features on the window.

    Features are the 1st and 2nd order heaved central shift moments,
    the angle of the two highest peaks in the histogram,
    the absolute sine difference between the two highest peaks.

    Parameters
    ----------
    window : numpy.ndarray
        The window to calculate the features on (grayscale)
    bands : dict
        A discription of the bands used in the window
    bins : number
        The number of bins to use
    kernel : function or callable object
        The function to use for smoothing
    bandwidth:
        The bandwidth for the smoothing

    """
    if kernel is None:
        kernel = scipy.stats.norm().pdf

    gx = cv2.Sobel(window, cv2.CV_64F, 1, 0, ksize=3)
    gy = cv2.Sobel(window, cv2.CV_64F, 0, 1, ksize=3)

    mag, angle = cv2.cartToPolar(gx, gy, angleInDegrees=True)

    histogram, bin_centers = orientation_histogram(angle, mag, bins)

    smoothed_histogram = smoothe_histogram(histogram, kernel, bandwidth)

    # Calculate the Heaved Central-shift Moments
    # The first and second order are used as features
    v1 = heaved_central_shift_moment(smoothed_histogram, 1)
    v2 = heaved_central_shift_moment(smoothed_histogram, 2)

    # Find the two highest peaks. This is used for the following three features
    peaks = np.argsort(smoothed_histogram)[::-1][0:2]

    # Feature 3 and 4: The absolute 'location' of the highest peak.
    # We can only interpret this as either the bin number, or the orientation
    # at the center of the bin.
    # That still doesn't give us 2 values, so we decided to take the center
    # orientations of the bins of the two highest peaks in degrees.

    delta1 = bin_centers[peaks[0]]
    delta2 = bin_centers[peaks[1]]

    # Feature 5: The absolute sine difference between the two highest peaks
    # Will be 1 when the two peaks are 90 degrees from eachother
    centers = np.deg2rad(bin_centers)
    beta = np.abs(np.sin(centers[0] - centers[1]))

    return np.array([v1, v2, delta1, delta2, beta])


class HistogramOfGradients(Feature):
    base_image = 'grayscale'
    size = 5
    compute = staticmethod(hog_features)<|MERGE_RESOLUTION|>--- conflicted
+++ resolved
@@ -74,11 +74,7 @@
     Implementation is based on:
     Kumar, S., & Hebert, M. (2003, June). Man-made structure detection in
     natural images using a causal multiscale random field. In Computer vision
-<<<<<<< HEAD
     and pattern recognition, 2003. proceedings. 2003 ieee computer society 
-=======
-    and pattern recognition, 2003. proceedings. 2003 ieee computer society
->>>>>>> 57bd0048
     conference on (Vol. 1, pp. I-I). IEEE.
 
     Parameters
@@ -86,12 +82,8 @@
     histogram : numpy.ndarray
         The histogram to smoothe.
     kernel : function or callable object
-<<<<<<< HEAD
         The kernel to use for the smoothing.
         For instance scipy.stats.norm().pdf
-=======
-        The kernel to use for the smoothing, e.g. `scipy.stats.norm().pdf`.
->>>>>>> 57bd0048
     bandwidth : int
         The bandwidth of the smoothing.
 
